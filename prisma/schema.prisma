
generator client {
    provider = "prisma-client-js"
    binaryTargets = ["native", "linux-musl-arm64-openssl-3.0.x"]
    engineType = "library"
}

datasource db {
<<<<<<< HEAD
    provider = "postgresql"
    url      = env("DATABASE_URL")
    directUrl = env("DIRECT_URL")
=======
    provider = "sqlite"
    url      = "file:./dev.db"
>>>>>>> 00f4afda
}

// Phase 8 Core Models
model User {
  id           String     @id @default(cuid())
  email        String     @unique
  passwordHash String?
  name         String?
  image        String?
  createdAt    DateTime   @default(now())
  updatedAt    DateTime   @updatedAt
  accounts     Account[]
  sessions     Session[]
  roles        UserRole[]
  reviews      Review[]
  onboarding   UserOnboarding?

  @@map("users")
}

model Site {
  id         String         @id @default(cuid())
  key        String         @unique
  name       String
  timezone   String         @default("UTC")
  publisher  String?
  locales    Json?
  createdAt  DateTime       @default(now())
  updatedAt  DateTime       @updatedAt
  categories Category[]
  topics     Topic[]
  tenWebSite TenWebSite?
  gscConnection GscConnection?
  ga4Connection Ga4Connection?
  drafts     Draft[]
  siteStrategy SiteStrategy?
  integrations Integration[]
  metrics    SiteMetrics?
  jobMetrics JobMetrics[]

  @@map("sites")
}

model Category {
  id        String   @id @default(cuid())
  siteId    String
  name      String
  createdAt DateTime @default(now())
  updatedAt DateTime @updatedAt
  site      Site     @relation(fields: [siteId], references: [id], onDelete: Cascade)
  topics    Topic[]

  @@index([siteId])
  @@map("categories")
}

enum WeekStatus {
  PENDING
  APPROVED
}

model Week {
  id        String     @id @default(cuid())
  isoWeek   String     @unique // Format: YYYY-WW
  status    WeekStatus @default(PENDING)
  createdAt DateTime   @default(now())
  updatedAt DateTime   @updatedAt
  topics    Topic[]

  @@map("weeks")
}

model Topic {
  id         String   @id @default(cuid())
  weekId     String
  siteId     String
  categoryId String
  title      String
  angle      String?
  score      Float?
  approved   Boolean  @default(false)
  flags      Json?
  createdAt  DateTime @default(now())
  updatedAt  DateTime @updatedAt
  week       Week     @relation(fields: [weekId], references: [id], onDelete: Cascade)
  site       Site     @relation(fields: [siteId], references: [id], onDelete: Cascade)
  category   Category @relation(fields: [categoryId], references: [id], onDelete: Cascade)

  @@index([weekId])
  @@index([siteId])
  @@index([categoryId])
  @@map("topics")
}

model Connection {
  id        String   @id @default(cuid())
  kind      String   @unique
  dataEnc   String   // Encrypted connection data for Phase 2 vault
  createdAt DateTime @default(now())
  updatedAt DateTime @updatedAt

  @@map("connections")
}

// Phase 1: Basic credential storage
model Credential {
  id            String   @id @default(cuid())
  name          String
  type          String
  encryptedData String
  createdAt     DateTime @default(now())
  updatedAt     DateTime @updatedAt

  @@index([type])
  @@index([createdAt])
  @@map("credentials")
}

model JobRun {
  id        String    @id @default(cuid())
  jobType   String
  startedAt DateTime
  endedAt   DateTime?
  ok        Boolean   @default(false)
  logUrl    String?
  notes     String?
  metadata  Json?
  createdAt DateTime  @default(now())
  updatedAt DateTime  @updatedAt

  @@index([jobType])
  @@map("job_runs")
}

model SiteStrategy {
  id        String   @id @default(cuid())
  siteId    String   @unique
  strategy  Json
  createdAt DateTime @default(now())
  updatedAt DateTime @updatedAt
  site      Site     @relation(fields: [siteId], references: [id], onDelete: Cascade)

  @@map("site_strategies")
}

model GlobalRulebook {
  id        String   @id @default(cuid())
  version   Int
  rules     Json
  sources   Json
  updatedBy String?
  createdAt DateTime @default(now())
  updatedAt DateTime @updatedAt

  @@map("global_rulebooks")
}

model RulebookVersion {
  id        String   @id @default(cuid())
  version   Int
  rules     Json
  sources   Json
  notes     String?
  createdAt DateTime @default(now())

  @@map("rulebook_versions")
}

// NextAuth.js Models
model Account {
  id                String  @id @default(cuid())
  userId            String
  type              String
  provider          String
  providerAccountId String
  refresh_token     String?
  access_token      String?
  expires_at        Int?
  token_type        String?
  scope             String?
  id_token          String?
  session_state     String?
  user              User    @relation(fields: [userId], references: [id], onDelete: Cascade)

  @@unique([provider, providerAccountId])
  @@index([userId])
  @@map("accounts")
}

model Session {
  id           String   @id @default(cuid())
  sessionToken String   @unique
  userId       String
  expires      DateTime
  user         User     @relation(fields: [userId], references: [id], onDelete: Cascade)

  @@index([userId])
  @@map("sessions")
}

model VerificationToken {
  identifier String
  token      String   @unique
  expires    DateTime

  @@unique([identifier, token])
  @@map("verification_tokens")
}

// Phase 9: MVP Readiness Models

enum Role {
  ADMIN
  EDITOR
  VIEWER
}

model UserRole {
  id     String  @id @default(cuid())
  userId String
  role   Role    @default(VIEWER)
  siteId String?
  user   User    @relation(fields: [userId], references: [id], onDelete: Cascade)

  @@unique([userId, siteId])
  @@index([userId])
  @@index([siteId])
  @@map("user_roles")
}

model ScopedToken {
  id        String    @id @default(cuid())
  token     String    @unique
  siteId    String?
  scopes    Json      // ['read:drafts', 'write:drafts', etc.]
  expiresAt DateTime?
  createdAt DateTime  @default(now())

  @@index([token])
  @@index([siteId])
  @@map("scoped_tokens")
}

enum DraftStatus {
  PENDING
  NEEDS_REVIEW
  APPROVED
  REJECTED
  PUBLISHED
}

model Draft {
  id         String      @id @default(cuid())
  siteId     String
  title      String
  content    String?
  score      Float?
  status     DraftStatus @default(PENDING)
  violations Json?
  externalId String?     // WordPress post ID
  createdAt  DateTime    @default(now())
  updatedAt  DateTime    @updatedAt
  site       Site        @relation(fields: [siteId], references: [id], onDelete: Cascade)
  reviews    Review[]
  qaReport   QAReport?

  @@index([siteId])
  @@index([status])
  @@index([externalId])
  @@map("drafts")
}

enum ReviewAction {
  APPROVE
  REJECT
  BYPASS
}

model Review {
  id        String       @id @default(cuid())
  draftId   String
  userId    String
  action    ReviewAction
  reason    String?
  createdAt DateTime     @default(now())
  draft     Draft        @relation(fields: [draftId], references: [id], onDelete: Cascade)
  user      User         @relation(fields: [userId], references: [id], onDelete: Cascade)

  @@index([draftId])
  @@index([userId])
  @@map("reviews")
}

model TenWebSite {
  id           String    @id @default(cuid())
  siteId       String    @unique
  tenWebSiteId String
  tenWebUrl    String
  status       String    @default("active")
  lastSync     DateTime?
  createdAt    DateTime  @default(now())
  updatedAt    DateTime  @updatedAt
  site         Site      @relation(fields: [siteId], references: [id], onDelete: Cascade)

  @@index([tenWebSiteId])
  @@map("tenweb_sites")
}

model GscConnection {
  id             String   @id @default(cuid())
  siteId         String   @unique
  gscSiteUrl     String
  credentialsEnc String
  verified       Boolean  @default(false)
  createdAt      DateTime @default(now())
  updatedAt      DateTime @updatedAt
  site           Site     @relation(fields: [siteId], references: [id], onDelete: Cascade)

  @@index([gscSiteUrl])
  @@map("gsc_connections")
}

model GscSnapshot {
  id         String   @id @default(cuid())
  siteId     String
  dataType   String   // 'performance', 'sitemaps', etc.
  data       Json
  capturedAt DateTime @default(now())

  @@index([siteId])
  @@index([dataType])
  @@map("gsc_snapshots")
}

model Ga4Connection {
  id             String   @id @default(cuid())
  siteId         String   @unique
  propertyId     String
  credentialsEnc String
  verified       Boolean  @default(false)
  createdAt      DateTime @default(now())
  updatedAt      DateTime @updatedAt
  site           Site     @relation(fields: [siteId], references: [id], onDelete: Cascade)

  @@index([propertyId])
  @@map("ga4_connections")
}

model WebhookEndpoint {
  id         String            @id @default(cuid())
  url        String
  secret     String
  events     Json              // ['draft_created', 'needs_review', 'approved']
  active     Boolean           @default(true)
  createdAt  DateTime          @default(now())
  updatedAt  DateTime          @updatedAt
  deliveries WebhookDelivery[]

  @@index([active])
  @@map("webhook_endpoints")
}

model WebhookDelivery {
  id         String          @id @default(cuid())
  endpointId String
  eventType  String
  payload    Json
  success    Boolean         @default(false)
  httpStatus Int?
  response   String?
  createdAt  DateTime        @default(now())
  endpoint   WebhookEndpoint @relation(fields: [endpointId], references: [id], onDelete: Cascade)

  @@index([endpointId])
  @@index([eventType])
  @@index([success])
  @@map("webhook_deliveries")
}

model AuditLog {
  id        String   @id @default(cuid())
  userId    String?
  action    String
  resource  String
  details   Json?
  ipAddress String?
  userAgent String?
  createdAt DateTime @default(now())

  @@index([userId])
  @@index([action])
  @@index([resource])
  @@index([createdAt])
  @@map("audit_logs")
}

// Phase 10: Enhanced Models for MVP

// Integration credentials storage with encryption
model Integration {
  id             String   @id @default(cuid())
  siteId         String?  // null for global integrations
  type           String   // 'wordpress', 'gsc', 'ga4', 'openai', 'perplexity'
  credentialsEnc String   // Encrypted JSON credentials
  verified       Boolean  @default(false)
  lastTestAt     DateTime?
  createdAt      DateTime @default(now())
  updatedAt      DateTime @updatedAt
  site           Site?    @relation(fields: [siteId], references: [id], onDelete: Cascade)

  @@unique([siteId, type])
  @@index([siteId])
  @@index([type])
  @@map("integrations")
}

// Enhanced User model with onboarding status
model UserOnboarding {
  id                String   @id @default(cuid())
  userId            String   @unique
  wpConfigured      Boolean  @default(false)
  gscConfigured     Boolean  @default(false)
  ga4Configured     Boolean  @default(false)
  completedAt       DateTime?
  createdAt         DateTime @default(now())
  updatedAt         DateTime @updatedAt
  user              User     @relation(fields: [userId], references: [id], onDelete: Cascade)

  @@map("user_onboarding")
}

// QA Reports for content validation
enum QAStatus {
  PENDING
  PASSED
  FAILED
}

model QAReport {
  id          String      @id @default(cuid())
  draftId     String      @unique
  status      QAStatus    @default(PENDING)
  score       Float?      // 0-100 score
  violations  Json        // Array of violation objects
  passedAt    DateTime?
  createdAt   DateTime    @default(now())
  updatedAt   DateTime    @updatedAt
  draft       Draft       @relation(fields: [draftId], references: [id], onDelete: Cascade)

  @@index([status])
  @@index([draftId])
  @@map("qa_reports")
}

// Site metrics and counters
model SiteMetrics {
  id            String   @id @default(cuid())
  siteId        String   @unique
  draftsCount   Int      @default(0)
  qaPassed      Int      @default(0)
  approved      Int      @default(0)
  published     Int      @default(0)
  totalTokens   Int      @default(0)
  totalCost     Float    @default(0.0)
  lastUpdated   DateTime @default(now())
  site          Site     @relation(fields: [siteId], references: [id], onDelete: Cascade)

  @@map("site_metrics")
}

// Job metrics for observability
model JobMetrics {
  id         String   @id @default(cuid())
  jobId      String   @unique
  siteId     String?
  jobType    String
  tokens     Int      @default(0)
  cost       Float    @default(0.0)
  latencyMs  Int      @default(0)
  success    Boolean  @default(false)
  createdAt  DateTime @default(now())
  site       Site?    @relation(fields: [siteId], references: [id], onDelete: Cascade)

  @@index([siteId])
  @@index([jobType])
  @@index([success])
  @@map("job_metrics")
}<|MERGE_RESOLUTION|>--- conflicted
+++ resolved
@@ -6,15 +6,7 @@
 }
 
 datasource db {
-<<<<<<< HEAD
-    provider = "postgresql"
-    url      = env("DATABASE_URL")
-    directUrl = env("DIRECT_URL")
-=======
-    provider = "sqlite"
-    url      = "file:./dev.db"
->>>>>>> 00f4afda
-}
+
 
 // Phase 8 Core Models
 model User {
